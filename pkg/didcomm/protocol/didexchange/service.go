--- conflicted
+++ resolved
@@ -28,16 +28,7 @@
 	connectionRequest  = connectionSpec + "request"
 	connectionResponse = connectionSpec + "response"
 	//TODO : : Acknowledgement needs to follow RFCS-0015 for acks : https://github.com/hyperledger/aries-rfcs/tree/master/features/0015-acks
-<<<<<<< HEAD
 	connectionAck = connectionSpec + "ack"
-=======
-	connectionAck  = connectionSpec + "ack"
-	nullState      = "null"
-	invitedState   = "invited"
-	requestedState = "requested"
-	respondedState = "responded"
-	completeState  = "completed"
->>>>>>> 8ba0f946
 )
 
 // provider contains dependencies for the DID exchange protocol and is typically created by using aries.Context()
@@ -74,7 +65,6 @@
 
 // Handle didexchange msg
 func (s *Service) Handle(msg dispatcher.DIDCommMsg) error {
-<<<<<<< HEAD
 	thid, err := threadID(msg.Payload)
 	if err != nil {
 		return err
@@ -134,188 +124,16 @@
 	err := s.store.Put(thid, []byte(state.Name()))
 	if err != nil {
 		return errors.Errorf("failed to write to store: %s", err)
-=======
-	//populate request type, protocol, version required for composite key
-	msgType := strings.Split(msg.Type, "/")
-	pk := &key{
-		protocol: msgType[1],
-		version:  msgType[2],
-	}
-	switch msg.Type {
-	case connectionInvite:
-		invitation := &Invitation{}
-		err := json.Unmarshal(msg.Payload, invitation)
-		if err != nil {
-			return err
-		}
-		pk.thid = invitation.ID
-		state := &state{MsgType: invitation.Type, Current: ""}
-		return s.invitation(state, pk)
-	case connectionRequest:
-		request := &Request{}
-		err := json.Unmarshal(msg.Payload, request)
-		if err != nil {
-			return err
-		}
-		pk.thid = request.Thread.ID
-		state := &state{MsgType: request.Type, Current: ""}
-		return s.request(state, pk)
-	case connectionResponse:
-		response := &Response{}
-		err := json.Unmarshal(msg.Payload, response)
-		if err != nil {
-			return err
-		}
-		pk.thid = response.Thread.ID
-		state := &state{MsgType: response.Type, Current: ""}
-		return s.response(state, pk)
-	case connectionAck:
-		ack := &Ack{}
-		err := json.Unmarshal(msg.Payload, ack)
-		if err != nil {
-			return err
-		}
-		pk.thid = ack.Thread.ID
-		state := &state{MsgType: ack.Type, Current: ""}
-		return s.ack(state, pk)
-
-	default:
-		return errors.New("Message type  not supported")
-	}
-
-}
-
-func (s *Service) checkAndValidateState(state *state, pk *key) (string, error) {
-
-	if pk.thid == "" && (state.MsgType == connectionRequest || state.MsgType == connectionResponse || state.MsgType == connectionAck) {
-		return "", errors.Errorf("Thread id in the %w is empty, therefor state cannot be validated", state.MsgType)
-	}
-
-	var respBytes []byte
-	var err error
-	//fetch from store using the composite key
-	if state.MsgType == connectionInvite {
-		respBytes, err = s.store.Get(pk.String())
-		if respBytes == nil && strings.Contains(err.Error(), "not found") {
-			return nullState, nil
-		}
-	} else {
-		respBytes, err = s.store.Get(pk.String())
-		if err != nil {
-			return "", err
-		}
-	}
-	currentState, err := unmarshallResp(respBytes)
-	if err != nil {
-		return "", err
-	}
-
-	return currentState, nil
-}
-func (s *Service) persistState(state *state, pk *key) error {
-	stateBytes, err := marshallState(state)
-	if err != nil {
-		return err
-	}
-	//persist in the store
-	err = s.store.Put(pk.String(), stateBytes)
-	if err != nil {
-		return err
 	}
 	return nil
 }
 
-func (s *Service) invitation(state *state, pk *key) error {
-	//check Current state
-	currentState, err := s.checkAndValidateState(state, pk)
-	if err != nil {
-		return err
-	}
-	if currentState == nullState {
-		state.Current = invitedState
-		err := s.persistState(state, pk)
-		if err != nil {
-			return err
-
-		}
-	} else {
-		return errors.New("Required Current state : Null for invite connection")
->>>>>>> 8ba0f946
-	}
-	return nil
-}
-
-<<<<<<< HEAD
 // Accept msg checks the msg type
 func (s *Service) Accept(msgType string) bool {
 	return msgType == connectionInvite ||
 		msgType == connectionRequest ||
 		msgType == connectionResponse ||
 		msgType == connectionAck
-=======
-func (s *Service) request(state *state, pk *key) error {
-	//check Current state
-	currentState, err := s.checkAndValidateState(state, pk)
-	if err != nil {
-		return err
-	}
-	if currentState == invitedState {
-		state.Current = requestedState
-		err := s.persistState(state, pk)
-		if err != nil {
-			return err
-		}
-	} else {
-		return errors.New("Required Current state : Invited  for request connection")
-	}
-	return nil
-}
-
-func (s *Service) response(state *state, pk *key) error {
-	//check Current state
-	currentState, err := s.checkAndValidateState(state, pk)
-	if err != nil {
-		return err
-	}
-	if currentState == requestedState {
-		state.Current = respondedState
-
-		err := s.persistState(state, pk)
-		if err != nil {
-			return err
-		}
-	} else {
-		return errors.New("Required Current state : Requested for response connection")
-	}
-	return nil
-}
-
-func (s *Service) ack(state *state, pk *key) error {
-	//check Current state
-	currentState, err := s.checkAndValidateState(state, pk)
-	if err != nil {
-		return err
-	}
-	if currentState == respondedState {
-		state.Current = completeState
-		err := s.persistState(state, pk)
-		if err != nil {
-			return err
-		}
-	} else {
-		return errors.New("Required Current state : Responded for ack connection")
-	}
-	return nil
-}
-
-// Accept msg checks the msg type
-func (s *Service) Accept(msgType string) bool {
-
-	if msgType == connectionInvite || msgType == connectionRequest || msgType == connectionResponse {
-		return true
-	}
-	return false
->>>>>>> 8ba0f946
 }
 
 // Name return service name

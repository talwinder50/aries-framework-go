/*
Copyright SecureKey Technologies Inc. All Rights Reserved.

SPDX-License-Identifier: Apache-2.0
*/

package didexchange

import (
	"encoding/json"
<<<<<<< HEAD
	"fmt"
=======
>>>>>>> 8ba0f946
	"io/ioutil"
	"os"
	"testing"

<<<<<<< HEAD
	"github.com/google/uuid"
	mocktransport "github.com/hyperledger/aries-framework-go/pkg/internal/didcomm/transport/mock"
	errors "golang.org/x/xerrors"
=======
	mocktransport "github.com/hyperledger/aries-framework-go/pkg/internal/didcomm/transport/mock"
>>>>>>> 8ba0f946

	"github.com/hyperledger/aries-framework-go/pkg/didcomm/dispatcher"
	"github.com/hyperledger/aries-framework-go/pkg/didcomm/protocol/decorator"
	"github.com/hyperledger/aries-framework-go/pkg/didcomm/transport"
	"github.com/hyperledger/aries-framework-go/pkg/storage"
	"github.com/hyperledger/aries-framework-go/pkg/storage/leveldb"
	"github.com/stretchr/testify/require"
)

const (
	destinationURL  = "https://localhost:8090"
	successResponse = "success"
)

func TestGenerateInviteWithPublicDID(t *testing.T) {
	invite, err := GenerateInviteWithPublicDID(&Invitation{
		ID:    "12345678900987654321",
		Label: "Alice",
		DID:   "did:example:ZadolSRQkehfo",
	})

	require.NoError(t, err)
	require.NotEmpty(t, invite)

	invite, err = GenerateInviteWithPublicDID(&Invitation{
		ID:    "12345678900987654321",
		Label: "Alice",
	})
	require.Error(t, err)
	require.Empty(t, invite)

	invite, err = GenerateInviteWithPublicDID(&Invitation{
		Label: "Alice",
		DID:   "did:example:ZadolSRQkehfo",
	})
	require.Error(t, err)
	require.Empty(t, invite)
}

func TestGenerateInviteWithKeyAndEndpoint(t *testing.T) {
	invite, err := GenerateInviteWithKeyAndEndpoint(&Invitation{
		ID:              "12345678900987654321",
		Label:           "Alice",
		RecipientKeys:   []string{"8HH5gYEeNc3z7PYXmd54d4x6qAfCNrqQqEB3nS7Zfu7K"},
		ServiceEndpoint: "https://example.com/endpoint",
		RoutingKeys:     []string{"8HH5gYEeNc3z7PYXmd54d4x6qAfCNrqQqEB3nS7Zfu7K"},
	})
	require.NoError(t, err)
	require.NotEmpty(t, invite)

	invite, err = GenerateInviteWithKeyAndEndpoint(&Invitation{
		Label:           "Alice",
		RecipientKeys:   []string{"8HH5gYEeNc3z7PYXmd54d4x6qAfCNrqQqEB3nS7Zfu7K"},
		ServiceEndpoint: "https://example.com/endpoint",
		RoutingKeys:     []string{"8HH5gYEeNc3z7PYXmd54d4x6qAfCNrqQqEB3nS7Zfu7K"},
	})
	require.Error(t, err)
	require.Empty(t, invite)

	invite, err = GenerateInviteWithKeyAndEndpoint(&Invitation{
		ID:            "12345678900987654321",
		Label:         "Alice",
		RecipientKeys: []string{"8HH5gYEeNc3z7PYXmd54d4x6qAfCNrqQqEB3nS7Zfu7K"},
		RoutingKeys:   []string{"8HH5gYEeNc3z7PYXmd54d4x6qAfCNrqQqEB3nS7Zfu7K"},
	})
	require.Error(t, err)
	require.Empty(t, invite)

	invite, err = GenerateInviteWithKeyAndEndpoint(&Invitation{
		ID:              "12345678900987654321",
		Label:           "Alice",
		ServiceEndpoint: "https://example.com/endpoint",
		RoutingKeys:     []string{"8HH5gYEeNc3z7PYXmd54d4x6qAfCNrqQqEB3nS7Zfu7K"},
	})
	require.Error(t, err)
	require.Empty(t, invite)
}

func TestSendRequest(t *testing.T) {
	prov := New(nil, &mockProvider{})

	req := &Request{
		ID:    "5678876542345",
		Label: "Bob",
	}

	require.NoError(t, prov.SendExchangeRequest(req, destinationURL))
	require.Error(t, prov.SendExchangeRequest(nil, destinationURL))
}

func TestSendResponse(t *testing.T) {
	prov := New(nil, &mockProvider{})

	resp := &Response{
		ID: "12345678900987654321",
		ConnectionSignature: &ConnectionSignature{
			Type: "did:trustbloc:RQkehfoFssiwQRuihskwoPSR;spec/ed25519Sha512_single/1.0/ed25519Sha512_single",
		},
	}

	require.NoError(t, prov.SendExchangeResponse(resp, destinationURL))
	require.Error(t, prov.SendExchangeResponse(nil, destinationURL))
}

func TestCreateInvitation(t *testing.T) {
	prov := New(nil, &mockProvider{})
	inviteReq, err := prov.CreateInvitation()
	require.NoError(t, err)
	require.NotNil(t, inviteReq)
	require.Equal(t, inviteReq.Invitation.Type, connectionInvite)
	require.NotEmpty(t, inviteReq.Invitation.Label)
	require.NotEmpty(t, inviteReq.Invitation.ID)
	require.NotEmpty(t, inviteReq.Invitation.ServiceEndpoint)
}

func TestService_Handle(t *testing.T) {
<<<<<<< HEAD
	dbstore, cleanup := store(t)
	defer cleanup()
=======
	dbstore := setup(t)
>>>>>>> 8ba0f946
	m := mockProvider{}
	s := &Service{outboundTransport: m.OutboundTransport(), store: dbstore}

	//Invitation is sent by Alice
	payloadBytes, err := json.Marshal(
		&Invitation{
			Type:  "did:sov:BzCbsNYhMrjHiqZDTUASHg;spec/didexchange/1.0/invitation",
			ID:    "12345678900987654324",
			Label: "Alice",
			DID:   "did:sov:QmWbsNYhMrjHiqZDTUTEJs",
		})
	require.NoError(t, err)

	msg := dispatcher.DIDCommMsg{Type: "did:sov:BzCbsNYhMrjHiqZDTUASHg;spec/didexchange/1.0/invitation", Payload: payloadBytes}
	err = s.Handle(msg)
	require.NoError(t, err)

	//Invitation accepted and Bob is sending exchange request to Alice
	payloadBytes, err = json.Marshal(
		&Request{
			Type:   "did:sov:BzCbsNYhMrjHiqZDTUASHg;spec/didexchange/1.0/request",
			ID:     "5369752154652",
			Label:  "Bob",
			Thread: &decorator.Thread{ID: "12345678900987654324"},
			Connection: &Connection{
				DID: "B.did@B:A",
			},
		})
	require.NoError(t, err)

	msg = dispatcher.DIDCommMsg{Type: "did:sov:BzCbsNYhMrjHiqZDTUASHg;spec/didexchange/1.0/request", Payload: payloadBytes}
	err = s.Handle(msg)
	require.NoError(t, err)

	//Alice is sending exchange-response to BOB
	payloadBytes, err = json.Marshal(
		&Response{
			Type:   "did:sov:BzCbsNYhMrjHiqZDTUASHg;spec/didexchange/1.0/request",
			ID:     "13354576764562",
			Thread: &decorator.Thread{ID: "12345678900987654324"},
			ConnectionSignature: &ConnectionSignature{
				Type: "did:sov:BzCbsNYhMrjHiqZDTUASHg;spec/signature/1.0/ed25519Sha512_single",
			},
		})
	require.NoError(t, err)

	msg = dispatcher.DIDCommMsg{Type: "did:sov:BzCbsNYhMrjHiqZDTUASHg;spec/didexchange/1.0/response", Payload: payloadBytes}
	err = s.Handle(msg)
	require.NoError(t, err)

	//BOB is sending ack. TODO: This has to be done using RFCs 0015

	//Alice is sending exchange-response to BOB
	payloadBytes, err = json.Marshal(
		&Ack{
			Type:   "did:sov:BzCbsNYhMrjHiqZDTUASHg;spec/didexchange/1.0/request",
			ID:     "123564324344",
			Status: "OK",
			Thread: &decorator.Thread{ID: "12345678900987654324"},
		})
	require.NoError(t, err)
	msg = dispatcher.DIDCommMsg{Type: "did:sov:BzCbsNYhMrjHiqZDTUASHg;spec/didexchange/1.0/ack", Payload: payloadBytes}
	err = s.Handle(msg)
	require.NoError(t, err)

	msg = dispatcher.DIDCommMsg{Type: "did:sov:BzCbsNYhMrjHiqZDTUASHg;spec/didexchange/1.0/yzaldh", Payload: payloadBytes}
	err = s.Handle(msg)
	require.Error(t, err)
<<<<<<< HEAD
	require.Contains(t, err.Error(), "unrecognized msgType")
}

func TestService_Handle_StateTransitions(t *testing.T) {
	dbstore, cleanup := store(t)
	defer cleanup()
	m := mockProvider{}
	s := &Service{outboundTransport: m.OutboundTransport(), store: dbstore}

	t.Run("good state transition", func(t *testing.T) {
		thid := randomString()
		invitation, err := json.Marshal(
			&Invitation{
				Type:  "did:sov:BzCbsNYhMrjHiqZDTUASHg;spec/didexchange/1.0/invitation",
				ID:    thid,
				Label: "Alice",
				DID:   "did:sov:QmWbsNYhMrjHiqZDTUTEJs",
			})
		require.NoError(t, err)
		err = s.Handle(dispatcher.DIDCommMsg{Type: "did:sov:BzCbsNYhMrjHiqZDTUASHg;spec/didexchange/1.0/invitation", Payload: invitation})
		require.NoError(t, err)
		request, err := json.Marshal(
			&Request{
				Type:       "did:sov:BzCbsNYhMrjHiqZDTUASHg;spec/didexchange/1.0/request",
				ID:         randomString(),
				Thread:     &decorator.Thread{ID: thid},
				Label:      "test",
				Connection: &Connection{DID: "did:example:123"},
			},
		)
		require.NoError(t, err)
		err = s.Handle(dispatcher.DIDCommMsg{Type: "did:sov:BzCbsNYhMrjHiqZDTUASHg;spec/didexchange/1.0/request", Payload: request})
		require.NoError(t, err)
	})

	t.Run("bad state transition", func(t *testing.T) {
		thid := randomString()
		invitation, err := json.Marshal(
			&Invitation{
				Type:  "did:sov:BzCbsNYhMrjHiqZDTUASHg;spec/didexchange/1.0/invitation",
				ID:    thid,
				Label: "Alice",
				DID:   "did:sov:QmWbsNYhMrjHiqZDTUTEJs",
			})
		require.NoError(t, err)
		err = s.Handle(dispatcher.DIDCommMsg{Type: "did:sov:BzCbsNYhMrjHiqZDTUASHg;spec/didexchange/1.0/invitation", Payload: invitation})
		require.NoError(t, err)

		response, err := json.Marshal(
			&Response{
				Type:   "did:sov:BzCbsNYhMrjHiqZDTUASHg;spec/didexchange/1.0/response",
				ID:     randomString(),
				Thread: &decorator.Thread{ID: thid},
				ConnectionSignature: &ConnectionSignature{
					Type: "did:sov:BzCbsNYhMrjHiqZDTUASHg;spec/signature/1.0/ed25519Sha512_single",
				},
			})
		require.NoError(t, err)
		err = s.Handle(dispatcher.DIDCommMsg{Type: "did:sov:BzCbsNYhMrjHiqZDTUASHg;spec/didexchange/1.0/response", Payload: response})
		require.Error(t, err)
		require.Contains(t, err.Error(), "invalid state transition")
	})

	t.Run("illegal starting state", func(t *testing.T) {
		response, err := json.Marshal(
			&Response{
				Type: "did:sov:BzCbsNYhMrjHiqZDTUASHg;spec/didexchange/1.0/response",
				ID:   randomString(),
				ConnectionSignature: &ConnectionSignature{
					Type: "did:sov:BzCbsNYhMrjHiqZDTUASHg;spec/signature/1.0/ed25519Sha512_single",
				},
			})
		require.NoError(t, err)
		err = s.Handle(dispatcher.DIDCommMsg{Type: "did:sov:BzCbsNYhMrjHiqZDTUASHg;spec/didexchange/1.0/response", Payload: response})
		require.Error(t, err)
		require.Contains(t, err.Error(), "invalid state transition")
	})
}

func TestService_Accept(t *testing.T) {
	dbstore, cleanup := store(t)
	defer cleanup()
=======
	require.Equal(t, err.Error(), "Message type  not supported")
}
func TestService_Accept(t *testing.T) {
	dbstore := setup(t)
>>>>>>> 8ba0f946
	m := mockProvider{}
	s := &Service{outboundTransport: m.OutboundTransport(), store: dbstore}

	resp := s.Accept("did:sov:BzCbsNYhMrjHiqZDTUASHg;spec/didexchange/1.0/invitation")
	require.Equal(t, true, resp)

	resp = s.Accept("did:sov:BzCbsNYhMrjHiqZDTUASHg;spec/didexchange/1.0/request")
	require.Equal(t, true, resp)

	resp = s.Accept("did:sov:BzCbsNYhMrjHiqZDTUASHg;spec/didexchange/1.0/response")
	require.Equal(t, true, resp)

<<<<<<< HEAD
	resp = s.Accept("did:sov:BzCbsNYhMrjHiqZDTUASHg;spec/didexchange/1.0/ack")
	require.Equal(t, true, resp)

	resp = s.Accept("unsupported msg type")
	require.Equal(t, false, resp)
}

func TestService_threadID(t *testing.T) {
	t.Run("returns thid contained in msg", func(t *testing.T) {
		const expected = "123456"
		msg := fmt.Sprintf(`{"~thread": {"thid": "%s"}}`, expected)
		actual, err := threadID([]byte(msg))
		require.NoError(t, err)
		require.Equal(t, expected, actual)
	})
	t.Run("returns empty thid when msg does not contain thid", func(t *testing.T) {
		const expected = ""
		actual, err := threadID([]byte("{}"))
		require.NoError(t, err)
		require.Equal(t, expected, actual)
	})

}

func TestService_currentState(t *testing.T) {
	t.Run("null state if not found in store", func(t *testing.T) {
		svc := &Service{
			store: &mockStore{
				get: func(string) ([]byte, error) { return nil, errors.New("not found") },
			},
		}
		state, err := svc.currentState("ignored")
		require.NoError(t, err)
		require.Equal(t, (&null{}).Name(), state.Name())
	})
	t.Run("returns state from store", func(t *testing.T) {
		expected := &requested{}
		svc := &Service{
			store: &mockStore{
				get: func(string) ([]byte, error) { return []byte(expected.Name()), nil },
			},
		}
		actual, err := svc.currentState("ignored")
		require.NoError(t, err)
		require.Equal(t, expected.Name(), actual.Name())
	})
}

func TestService_update(t *testing.T) {
	const thid = "123"
	state := &responded{}
	data := make(map[string][]byte)
	store := &mockStore{
		put: func(k string, v []byte) error {
			data[k] = v
			return nil
		},
	}
	require.NoError(t, (&Service{store: store}).update("123", state))
	require.Equal(t, state.Name(), string(data[thid]))
}

type mockStore struct {
	put func(string, []byte) error
	get func(string) ([]byte, error)
}

// Put stores the key and the record
func (m *mockStore) Put(k string, v []byte) error {
	return m.put(k, v)
}

// Get fetches the record based on key
func (m *mockStore) Get(k string) ([]byte, error) {
	return m.get(k)
=======
	resp = s.Accept("unsupported msg type")
	require.Equal(t, false, resp)

}

func TestCheckAndPersistState(t *testing.T) {
	dbstore := setup(t)
	m := mockProvider{}
	s := &Service{outboundTransport: m.OutboundTransport(), store: dbstore}

	state1 := &state{MsgType: "did:sov:BzCbsNYhMrjHiqZDTUASHg;spec/didexchange/1.0/invitation", Current: nullState}
	pk1 := &key{protocol: "didexchange", version: "1.0", thid: "12345678900987654321"}

	err := s.persistState(state1, pk1)
	require.NoError(t, err)

	state2 := &state{MsgType: "did:sov:BzCbsNYhMrjHiqZDTUASHg;spec/didexchange/1.0/invitation", Current: ""}
	pk2 := &key{protocol: "didexchange", version: "1.0", thid: "12345678900987654321"}
	currentState, err := s.checkAndValidateState(state2, pk2)
	require.Equal(t, nullState, currentState)
	require.NoError(t, err)

	state3 := &state{MsgType: "did:sov:BzCbsNYhMrjHiqZDTUASHg;spec/didexchange/1.0/request", Current: invitedState}
	pk3 := &key{protocol: "didexchange", version: "1.0", thid: "12345678900987654321"}

	err = s.persistState(state3, pk3)
	require.NoError(t, err)

	currentState, err = s.checkAndValidateState(state3, pk3)
	require.NoError(t, err)
	require.Equal(t, invitedState, currentState)

	//empty thread id in the request
	pk4 := &key{protocol: "didexchange", version: "1.0", thid: ""}
	currentState, err = s.checkAndValidateState(state3, pk4)
	require.Error(t, err)
	require.Contains(t, err.Error(), "state cannot be validated")
	require.Equal(t, currentState, "")

	//key not found in the db and message type is request
	pk4 = &key{protocol: "didexchange", version: "1.0", thid: "12345678900987654340"}
	currentState, err = s.checkAndValidateState(state3, pk4)
	require.Error(t, err)
	require.Equal(t, err.Error(), "leveldb: not found")
	require.Equal(t, "", currentState)

	state4 := &state{}
	pk5 := &key{}

	// persist - empty key
	err = s.persistState(state4, pk5)
	require.Error(t, err)
	require.Equal(t, err.Error(), "Key and value are mandatory")

}

func TestRequestResponseAndAck(t *testing.T) {
	dbstore := setup(t)
	m := mockProvider{}
	s := &Service{outboundTransport: m.OutboundTransport(), store: dbstore}
	state := &state{MsgType: "did:sov:BzCbsNYhMrjHiqZDTUASHg;spec/didexchange/1.0/response", Current: nullState}
	pk := &key{protocol: "didexchange", version: "1.0", thid: "12345678900987654321"}

	err := s.persistState(state, pk)
	require.NoError(t, err)

	err = s.request(state, pk)
	require.Error(t, err)
	require.Equal(t, err.Error(), "Required Current state : Invited  for request connection")

	err = s.response(state, pk)
	require.Error(t, err)
	require.Equal(t, err.Error(), "Required Current state : Requested for response connection")

	err = s.ack(state, pk)
	require.Error(t, err)
	require.Equal(t, err.Error(), "Required Current state : Responded for ack connection")

>>>>>>> 8ba0f946
}

type mockProvider struct {
}

func (p *mockProvider) OutboundTransport() transport.OutboundTransport {
	return mocktransport.NewOutboundTransport(successResponse)
}

<<<<<<< HEAD
func store(t testing.TB) (store storage.Store, cleanup func()) {
	path, cleanup := tempDir(t)
=======
func setup(t testing.TB) storage.Store {
	path, cleanup := setupLevelDB(t)
	defer cleanup()
>>>>>>> 8ba0f946

	prov, err := leveldb.NewProvider(path)
	require.NoError(t, err)
	dbstore, err := prov.GetStoreHandle()
	require.NoError(t, err)
<<<<<<< HEAD
	return dbstore, cleanup
}
func tempDir(t testing.TB) (string, func()) {
=======
	return dbstore
}
func setupLevelDB(t testing.TB) (string, func()) {
>>>>>>> 8ba0f946
	dbPath, err := ioutil.TempDir("", "db")
	if err != nil {
		t.Fatalf("Failed to create leveldb directory: %s", err)
	}
	return dbPath, func() {
		err := os.RemoveAll(dbPath)
		if err != nil {
			t.Fatalf("Failed to clear leveldb directory: %s", err)
		}
	}
<<<<<<< HEAD
}

func randomString() string {
	uuid := uuid.New()
	return uuid.String()
=======
>>>>>>> 8ba0f946
}<|MERGE_RESOLUTION|>--- conflicted
+++ resolved
@@ -8,21 +8,14 @@
 
 import (
 	"encoding/json"
-<<<<<<< HEAD
 	"fmt"
-=======
->>>>>>> 8ba0f946
 	"io/ioutil"
 	"os"
 	"testing"
 
-<<<<<<< HEAD
 	"github.com/google/uuid"
 	mocktransport "github.com/hyperledger/aries-framework-go/pkg/internal/didcomm/transport/mock"
 	errors "golang.org/x/xerrors"
-=======
-	mocktransport "github.com/hyperledger/aries-framework-go/pkg/internal/didcomm/transport/mock"
->>>>>>> 8ba0f946
 
 	"github.com/hyperledger/aries-framework-go/pkg/didcomm/dispatcher"
 	"github.com/hyperledger/aries-framework-go/pkg/didcomm/protocol/decorator"
@@ -139,12 +132,8 @@
 }
 
 func TestService_Handle(t *testing.T) {
-<<<<<<< HEAD
 	dbstore, cleanup := store(t)
 	defer cleanup()
-=======
-	dbstore := setup(t)
->>>>>>> 8ba0f946
 	m := mockProvider{}
 	s := &Service{outboundTransport: m.OutboundTransport(), store: dbstore}
 
@@ -213,7 +202,6 @@
 	msg = dispatcher.DIDCommMsg{Type: "did:sov:BzCbsNYhMrjHiqZDTUASHg;spec/didexchange/1.0/yzaldh", Payload: payloadBytes}
 	err = s.Handle(msg)
 	require.Error(t, err)
-<<<<<<< HEAD
 	require.Contains(t, err.Error(), "unrecognized msgType")
 }
 
@@ -296,12 +284,6 @@
 func TestService_Accept(t *testing.T) {
 	dbstore, cleanup := store(t)
 	defer cleanup()
-=======
-	require.Equal(t, err.Error(), "Message type  not supported")
-}
-func TestService_Accept(t *testing.T) {
-	dbstore := setup(t)
->>>>>>> 8ba0f946
 	m := mockProvider{}
 	s := &Service{outboundTransport: m.OutboundTransport(), store: dbstore}
 
@@ -314,7 +296,6 @@
 	resp = s.Accept("did:sov:BzCbsNYhMrjHiqZDTUASHg;spec/didexchange/1.0/response")
 	require.Equal(t, true, resp)
 
-<<<<<<< HEAD
 	resp = s.Accept("did:sov:BzCbsNYhMrjHiqZDTUASHg;spec/didexchange/1.0/ack")
 	require.Equal(t, true, resp)
 
@@ -390,86 +371,6 @@
 // Get fetches the record based on key
 func (m *mockStore) Get(k string) ([]byte, error) {
 	return m.get(k)
-=======
-	resp = s.Accept("unsupported msg type")
-	require.Equal(t, false, resp)
-
-}
-
-func TestCheckAndPersistState(t *testing.T) {
-	dbstore := setup(t)
-	m := mockProvider{}
-	s := &Service{outboundTransport: m.OutboundTransport(), store: dbstore}
-
-	state1 := &state{MsgType: "did:sov:BzCbsNYhMrjHiqZDTUASHg;spec/didexchange/1.0/invitation", Current: nullState}
-	pk1 := &key{protocol: "didexchange", version: "1.0", thid: "12345678900987654321"}
-
-	err := s.persistState(state1, pk1)
-	require.NoError(t, err)
-
-	state2 := &state{MsgType: "did:sov:BzCbsNYhMrjHiqZDTUASHg;spec/didexchange/1.0/invitation", Current: ""}
-	pk2 := &key{protocol: "didexchange", version: "1.0", thid: "12345678900987654321"}
-	currentState, err := s.checkAndValidateState(state2, pk2)
-	require.Equal(t, nullState, currentState)
-	require.NoError(t, err)
-
-	state3 := &state{MsgType: "did:sov:BzCbsNYhMrjHiqZDTUASHg;spec/didexchange/1.0/request", Current: invitedState}
-	pk3 := &key{protocol: "didexchange", version: "1.0", thid: "12345678900987654321"}
-
-	err = s.persistState(state3, pk3)
-	require.NoError(t, err)
-
-	currentState, err = s.checkAndValidateState(state3, pk3)
-	require.NoError(t, err)
-	require.Equal(t, invitedState, currentState)
-
-	//empty thread id in the request
-	pk4 := &key{protocol: "didexchange", version: "1.0", thid: ""}
-	currentState, err = s.checkAndValidateState(state3, pk4)
-	require.Error(t, err)
-	require.Contains(t, err.Error(), "state cannot be validated")
-	require.Equal(t, currentState, "")
-
-	//key not found in the db and message type is request
-	pk4 = &key{protocol: "didexchange", version: "1.0", thid: "12345678900987654340"}
-	currentState, err = s.checkAndValidateState(state3, pk4)
-	require.Error(t, err)
-	require.Equal(t, err.Error(), "leveldb: not found")
-	require.Equal(t, "", currentState)
-
-	state4 := &state{}
-	pk5 := &key{}
-
-	// persist - empty key
-	err = s.persistState(state4, pk5)
-	require.Error(t, err)
-	require.Equal(t, err.Error(), "Key and value are mandatory")
-
-}
-
-func TestRequestResponseAndAck(t *testing.T) {
-	dbstore := setup(t)
-	m := mockProvider{}
-	s := &Service{outboundTransport: m.OutboundTransport(), store: dbstore}
-	state := &state{MsgType: "did:sov:BzCbsNYhMrjHiqZDTUASHg;spec/didexchange/1.0/response", Current: nullState}
-	pk := &key{protocol: "didexchange", version: "1.0", thid: "12345678900987654321"}
-
-	err := s.persistState(state, pk)
-	require.NoError(t, err)
-
-	err = s.request(state, pk)
-	require.Error(t, err)
-	require.Equal(t, err.Error(), "Required Current state : Invited  for request connection")
-
-	err = s.response(state, pk)
-	require.Error(t, err)
-	require.Equal(t, err.Error(), "Required Current state : Requested for response connection")
-
-	err = s.ack(state, pk)
-	require.Error(t, err)
-	require.Equal(t, err.Error(), "Required Current state : Responded for ack connection")
-
->>>>>>> 8ba0f946
 }
 
 type mockProvider struct {
@@ -479,28 +380,16 @@
 	return mocktransport.NewOutboundTransport(successResponse)
 }
 
-<<<<<<< HEAD
 func store(t testing.TB) (store storage.Store, cleanup func()) {
 	path, cleanup := tempDir(t)
-=======
-func setup(t testing.TB) storage.Store {
-	path, cleanup := setupLevelDB(t)
-	defer cleanup()
->>>>>>> 8ba0f946
-
 	prov, err := leveldb.NewProvider(path)
 	require.NoError(t, err)
 	dbstore, err := prov.GetStoreHandle()
 	require.NoError(t, err)
-<<<<<<< HEAD
 	return dbstore, cleanup
 }
+
 func tempDir(t testing.TB) (string, func()) {
-=======
-	return dbstore
-}
-func setupLevelDB(t testing.TB) (string, func()) {
->>>>>>> 8ba0f946
 	dbPath, err := ioutil.TempDir("", "db")
 	if err != nil {
 		t.Fatalf("Failed to create leveldb directory: %s", err)
@@ -511,12 +400,9 @@
 			t.Fatalf("Failed to clear leveldb directory: %s", err)
 		}
 	}
-<<<<<<< HEAD
 }
 
 func randomString() string {
 	uuid := uuid.New()
 	return uuid.String()
-=======
->>>>>>> 8ba0f946
 }